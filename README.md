--- conflicted
+++ resolved
@@ -48,12 +48,6 @@
 <dependency>
     <groupId>com.auth0</groupId>
     <artifactId>java-jwt</artifactId>
-<<<<<<< HEAD
-    <version>3.19.0</version>
-</dependency>
-```
-
-=======
     <version>3.19.2</version>
 </dependency>
 ```
@@ -64,7 +58,6 @@
 implementation 'com.auth0:java-jwt:3.19.2'
 ```
 
->>>>>>> 1f0d65fa
 ## Available Algorithms
 
 The library implements JWT Verification and Signing using the following algorithms:
@@ -105,9 +98,10 @@
 * Example using `RS256`
 
     ```java
-    RSAPrivateKey privateKey = //Get the private key instance
+    RSAPublicKey publicKey = //Get the key instance
+    RSAPrivateKey privateKey = //Get the key instance
     try {
-        Algorithm algorithm = Algorithm.RSA256(null, privateKey); // only the private key is used for signing
+        Algorithm algorithm = Algorithm.RSA256(publicKey, privateKey);
         String token = JWT.create()
             .withIssuer("auth0")
             .sign(algorithm);
@@ -142,8 +136,9 @@
     ```java
     String token = "eyJhbGciOiJIUzI1NiIsInR5cCI6IkpXUyJ9.eyJpc3MiOiJhdXRoMCJ9.AbIJTDMFc7yUa5MhvcP03nJPyCPzZtQcGEp-zWfOkEE";
     RSAPublicKey publicKey = //Get the key instance
+    RSAPrivateKey privateKey = //Get the key instance
     try {
-        Algorithm algorithm = Algorithm.RSA256(publicKey, null); // only the public key is used during verification
+        Algorithm algorithm = Algorithm.RSA256(publicKey, privateKey);
         JWTVerifier verifier = JWT.require(algorithm)
             .withIssuer("auth0")
             .build(); //Reusable verifier instance
