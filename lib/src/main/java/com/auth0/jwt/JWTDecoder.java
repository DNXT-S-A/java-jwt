package com.auth0.jwt;

import com.auth0.jwt.exceptions.JWTDecodeException;
import com.auth0.jwt.impl.JWTParser;
import com.auth0.jwt.interfaces.Claim;
import com.auth0.jwt.interfaces.DecodedJWT;
import com.auth0.jwt.interfaces.Header;
import com.auth0.jwt.interfaces.Payload;

import java.io.Serializable;
import java.nio.charset.StandardCharsets;
import java.time.Instant;
import java.util.Base64;
import java.util.Date;
import java.util.List;
import java.util.Map;

/**
 * The JWTDecoder class holds the decode method to parse a given JWT token into it's JWT representation.
 * <p>
 * This class is thread-safe.
 */
@SuppressWarnings("WeakerAccess")
final class JWTDecoder implements DecodedJWT, Serializable {
    private static final long serialVersionUID = 1873362438023312895L;

    private final String[] parts;
    private final Header header;
    private final Payload payload;

    JWTDecoder(String jwt) throws JWTDecodeException {
        this(new JWTParser(), jwt);
    }

    JWTDecoder(JWTParser converter, String jwt) throws JWTDecodeException {
        parts = TokenUtils.splitToken(jwt);
        String headerJson;
        String payloadJson;
        try {
<<<<<<< HEAD
            headerJson = new String(Base64.getUrlDecoder().decode(parts[0]), StandardCharsets.UTF_8);
            payloadJson = new String(Base64.getUrlDecoder().decode(parts[1]), StandardCharsets.UTF_8);
        } catch (NullPointerException | IllegalArgumentException e) {
            throw new JWTDecodeException("The UTF-8 Charset isn't initialized or the token is not valid Base64.", e);
=======
            headerJson = StringUtils.newStringUtf8(Base64.decodeBase64(parts[0]));
            payloadJson = StringUtils.newStringUtf8(Base64.decodeBase64(parts[1]));
        } catch (NullPointerException e) {
            throw new JWTDecodeException("The UTF-8 Charset isn't initialized.", e);
        } catch (IllegalArgumentException e){
            throw new JWTDecodeException("The input is not a valid base 64 encoded string.", e);
>>>>>>> 5dbe4e84
        }
        header = converter.parseHeader(headerJson);
        payload = converter.parsePayload(payloadJson);
    }

    @Override
    public String getAlgorithm() {
        return header.getAlgorithm();
    }

    @Override
    public String getType() {
        return header.getType();
    }

    @Override
    public String getContentType() {
        return header.getContentType();
    }

    @Override
    public String getKeyId() {
        return header.getKeyId();
    }

    @Override
    public Claim getHeaderClaim(String name) {
        return header.getHeaderClaim(name);
    }

    @Override
    public String getIssuer() {
        return payload.getIssuer();
    }

    @Override
    public String getSubject() {
        return payload.getSubject();
    }

    @Override
    public List<String> getAudience() {
        return payload.getAudience();
    }

    @Override
    public Instant getExpiresAtInstant() {
        return payload.getExpiresAtInstant();
    }

    @Override
    public Instant getNotBeforeInstant() {
        return payload.getNotBeforeInstant();
    }

    @Override
    public Instant getIssuedAtInstant() {
        return payload.getIssuedAtInstant();
    }

    @Override
    public Date getExpiresAt() {
        return payload.getExpiresAt();
    }

    @Override
    public Date getNotBefore() {
        return payload.getNotBefore();
    }

    @Override
    public Date getIssuedAt() {
        return payload.getIssuedAt();
    }

    @Override
    public String getId() {
        return payload.getId();
    }

    @Override
    public Claim getClaim(String name) {
        return payload.getClaim(name);
    }

    @Override
    public Map<String, Claim> getClaims() {
        return payload.getClaims();
    }

    @Override
    public String getHeader() {
        return parts[0];
    }

    @Override
    public String getPayload() {
        return parts[1];
    }

    @Override
    public String getSignature() {
        return parts[2];
    }

    @Override
    public String getToken() {
        return String.format("%s.%s.%s", parts[0], parts[1], parts[2]);
    }
}<|MERGE_RESOLUTION|>--- conflicted
+++ resolved
@@ -37,20 +37,14 @@
         String headerJson;
         String payloadJson;
         try {
-<<<<<<< HEAD
             headerJson = new String(Base64.getUrlDecoder().decode(parts[0]), StandardCharsets.UTF_8);
             payloadJson = new String(Base64.getUrlDecoder().decode(parts[1]), StandardCharsets.UTF_8);
-        } catch (NullPointerException | IllegalArgumentException e) {
-            throw new JWTDecodeException("The UTF-8 Charset isn't initialized or the token is not valid Base64.", e);
-=======
-            headerJson = StringUtils.newStringUtf8(Base64.decodeBase64(parts[0]));
-            payloadJson = StringUtils.newStringUtf8(Base64.decodeBase64(parts[1]));
         } catch (NullPointerException e) {
             throw new JWTDecodeException("The UTF-8 Charset isn't initialized.", e);
         } catch (IllegalArgumentException e){
             throw new JWTDecodeException("The input is not a valid base 64 encoded string.", e);
->>>>>>> 5dbe4e84
         }
+
         header = converter.parseHeader(headerJson);
         payload = converter.parsePayload(payloadJson);
     }
