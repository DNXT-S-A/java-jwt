--- conflicted
+++ resolved
@@ -241,8 +241,6 @@
         }
     }
 
-<<<<<<< HEAD
-=======
     private static boolean isNullOrEmpty(String[] args) {
         if (args == null || args.length == 0) {
             return true;
@@ -258,7 +256,6 @@
     }
 
 
->>>>>>> 5dbe4e84
     /**
      * Perform the verification against the given Token, using any previous configured options.
      *
@@ -379,14 +376,8 @@
         }
     }
 
-<<<<<<< HEAD
     private void assertValidInstantClaim(Instant claimVal, long leeway, boolean shouldBeFuture) {
         Instant today = clock.getNow();
-=======
-    private void assertValidDateClaim(Date date, long leeway, boolean shouldBeFuture) {
-        Date today = new Date(clock.getToday().getTime());
-        today.setTime(today.getTime() / 1000 * 1000); // truncate millis
->>>>>>> 5dbe4e84
         if (shouldBeFuture) {
             assertInstantIsFuture(claimVal, leeway, today);
         } else {
