--- conflicted
+++ resolved
@@ -12,15 +12,12 @@
 import org.junit.Test;
 import org.junit.rules.ExpectedException;
 
-<<<<<<< HEAD
 import java.sql.Date;
 import java.time.Instant;
+import java.util.ArrayList;
 import java.util.Collections;
 import java.util.HashMap;
 import java.util.Map;
-=======
-import java.util.*;
->>>>>>> 5dbe4e84
 
 import static com.auth0.jwt.impl.JWTParser.getDefaultObjectMapper;
 import static org.hamcrest.MatcherAssert.assertThat;
@@ -43,15 +40,9 @@
         mapper = getDefaultObjectMapper();
         objectReader = mapper.reader();
 
-<<<<<<< HEAD
         expiresAt = Instant.now();
         notBefore = Instant.now();
         issuedAt = Instant.now();
-=======
-        expiresAt = Mockito.mock(Date.class);
-        notBefore = Mockito.mock(Date.class);
-        issuedAt = Mockito.mock(Date.class);
->>>>>>> 5dbe4e84
         Map<String, JsonNode> tree = new HashMap<>();
         tree.put("extraClaim", new TextNode("extraValue"));
         payload = new PayloadImpl("issuer", "subject", Collections.singletonList("audience"), expiresAt, notBefore, issuedAt, "jwtId", tree, objectReader);
@@ -66,9 +57,6 @@
     }
 
     @Test
-<<<<<<< HEAD
-    public void shouldGetIssuer() {
-=======
     public void shouldHaveUnmodifiableAudience() throws Exception {
         exception.expect(UnsupportedOperationException.class);
         PayloadImpl payload = new PayloadImpl(null, null, new ArrayList<String>(), null, null, null, null, null, objectReader);
@@ -77,7 +65,6 @@
 
     @Test
     public void shouldGetIssuer() throws Exception {
->>>>>>> 5dbe4e84
         assertThat(payload, is(notNullValue()));
         assertThat(payload.getIssuer(), is("issuer"));
     }
